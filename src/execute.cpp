--- conflicted
+++ resolved
@@ -426,11 +426,6 @@
 //    Table table{std::move(ret), std::move(ret_types)};
 //    return table.to_columnar();
 
-<<<<<<< HEAD
-    //printPlanTree(plan);
-
-    const int thread_num = 24;                          // 线程数（包括主线程）
-=======
     size_t all_scan_size = 0;
     for (const auto& plan_node: plan.nodes){
         all_scan_size += std::visit([&plan](const auto& value) {
@@ -446,7 +441,6 @@
     if (SPC__THREAD_COUNT / SPC__CORE_COUNT == 8 && thread_num >= 64)
         thread_num = SPC__CORE_COUNT * 4;
 //    const int thread_num = 1;
->>>>>>> 46950c3a
     const int vector_size = 1024;                       // 向量化的批次大小
     std::vector<std::thread> threads;                   // 线程池
     std::vector<Barrier*> barriers = Barrier::create(thread_num);     // 屏障组
