#pragma once

#include <cstddef>
#include <cstdint>
#include <cstring>
#include <memory>
#include <mutex>
#include <stdexcept>
#include <sys/types.h>
#include <variant>
#include <vector>
#include <iostream>
#include <fstream>
#include "Profiler.hpp"
#include "SharedState.hpp"
#include "attribute.h"
#include "statement.h"
#include "plan.h"
#include "HashMap.hpp"
#include "Barrier.hpp"
#include "DataStructure.hpp"
#include "MemoryPool.hpp"

namespace Contest {
//#define DEBUG_LOG

class Operator {
public:
    Operator() = default;
    Operator(Operator&&) = default;
    Operator(const Operator&) = delete;
    virtual OperatorResultTable next() = 0;
    virtual size_t resultColumnNum() = 0;
    virtual ~Operator() = default;
};

// Scan算子
class Scan : public Operator {
public:
    struct Shared : public SharedState {
        std::atomic<size_t> pos_{0};    // 扫描到表的哪一个chunk
    };

private:
    Shared& shared_;         // 所有线程在该Scan节点上的共享状态

    size_t total_rows_;     // 表的总行数
    size_t last_row_{0};    // 上一次所返回批次的起始行号
    size_t vec_size_;       // 每个批次（vec）的行数

    size_t chunk_size_;      // 每个扫描块（chunk）包含多少个批次
    size_t vec_in_chunk_;    // 当前扫描块中已处理的批次数

    OperatorResultTable last_result_;       // 上一次调用next的返回结果。本次调用修改一些参数就可以返回。

public:
    // Shared& shared: 所有线程在该Scan节点上的共享状态
    // size_t total_rows: 总行数
    // size_t vec_size: 每批次的行数
    Scan(Shared& shared, size_t total_rows, size_t vec_size, std::vector<const Column*> &columns)
    : shared_(shared), total_rows_(total_rows), vec_size_(vec_size)
    {
        size_t scan_morsel_size = 1024 * 10;
        if (vec_size_ >= scan_morsel_size){  // 如果批次足够大，超过1024 * 10行，一个chunk仅一批次
            chunk_size_ = 1;
        } else {                             // 否则一个chunk大概要凑齐1024 * 10行
            chunk_size_ = scan_morsel_size / vec_size_ + 1;
        }
        vec_in_chunk_ = chunk_size_;

        // 构造last_result_
        for(auto column:columns){
            last_result_.columns_.emplace_back(std::make_tuple(column,0,0));
        }
    }

    size_t resultColumnNum() override{
        return last_result_.columns_.size();
    }

    OperatorResultTable next() override{
        size_t skip_rows;       // 本次调用，相比于上次跳过的行数
        ProfileGuard profile_guard(global_profiler, "Scan_" + std::to_string(shared_.get_operator_id()));

        if (vec_in_chunk_ == chunk_size_) {     // 如果本块已经处理完，取出新的一块，更新全局状态
            size_t current_chunk = shared_.pos_.fetch_add(1); // 取出shared_.pos_的旧值表示当前要处理的块，并加上1
            skip_rows = current_chunk * chunk_size_ * vec_size_ - last_row_;
            vec_in_chunk_ = 0;
        } else {    // 如果不取新块，那么前进一个批次的行
            skip_rows = vec_size_;
        }
        last_row_ += skip_rows;

        if(last_row_ >= total_rows_){
            last_result_.num_rows_ = 0;
            return last_result_;
        } else {
            last_result_.num_rows_ = std::min(total_rows_ - last_row_, vec_size_);
            // 设置last_result_中的页号行号。Scan给出的列都是ContinuousColumn
            for(OperatorResultTable::ColumnVariant& column : last_result_.columns_){
                // 对于每一列，计算current_row的页码
                auto& continuous_column = std::get<OperatorResultTable::ContinuousColumn>(column);
                const std::vector<Page *>& pages = std::get<0>(continuous_column)->pages;
                uint32_t start_page = std::get<1>(continuous_column);
                uint32_t offset_this_page = std::get<2>(continuous_column) + skip_rows;

                for(uint32_t i=start_page; i<pages.size(); i++){
                    uint16_t page_rows = getRowCount(pages[i]);
                    if(page_rows==LONG_STRING_START){
                        // 如果是LONG STRING的起始页
                        page_rows=1;
                    } else if(page_rows==LOGNG_STRING_FOLLOW){
                        // 如果是LONG STRING的后续页
                        page_rows=0;
                    }
                    if (offset_this_page < page_rows) {
                        // 如果偏移在当前页范围内，更新页号和页内偏移
                        std::get<1>(continuous_column) = i;              // 更新为当前页码
                        std::get<2>(continuous_column) = offset_this_page; // 更新页内偏移
                        break;
                    }
                    offset_this_page -= page_rows; // 跳过当前页
                }
            }
            vec_in_chunk_ ++;
            profile_guard.add_input_row_count(last_result_.num_rows_);
            profile_guard.add_output_row_count(last_result_.num_rows_);

            return last_result_;
        }
    }
};


// Hashjoin算子
class Hashjoin : public Operator {
public:
    struct Shared : public SharedState {
        std::atomic<size_t> found_{0};             // 哈希表大小
        std::atomic<bool> size_is_set_{false};     // 哈希表大小是否已经设置
        Hashmap hashmap_;
    };

private:
    // 保存上次next的最后状态，用于下次next恢复任务继续进行
    struct IteratorContinuation
    {
        uint64_t probe_hk_{0};        // 上次未探测完的哈希值和键值
        Hashmap::EntryHeader* last_chain_{nullptr};  // 上次未完成的哈希链表

        // 额外的状态，指示循环队列的开始和结束位置。专门用于joinSelParallel
        uint32_t queue_begin_{0};
        uint32_t queue_end_{0};

        size_t num_probe_{0};              // right_result_的大小
        size_t next_probe_{0};             // right_result_中接下来要处理的行

    } cont_;

    Shared& shared_;

    uint32_t vec_size_;        // 批次大小

    Operator *left_;     // 左侧算子（构建侧）
    size_t left_idx_;                    // 左侧键所在的列号
    Operator *right_;    // 右侧算子（探测侧）
    size_t right_idx_;                   // 右侧键所在的列号

    size_t ht_entry_size_;  // 哈希表一行的大小。哈希表的一行由一个EntryHeader，加上其余要输出的构建侧列组成
    LocalVector<size_t> build_value_offsets_;   // 构建侧每列相对于EntryHeader的偏移量

    bool is_build_{false};      // 指示哈希表是否已经构建完毕

    OperatorResultTable right_result_;      // 上次调用right_算子得到的结果
    uint64_t * probe_hks_;                  // right_result_的键值列的哈希值与键值组合
    Hashmap::EntryHeader** build_matches_;  // 哈希表中匹配的条目
    uint32_t * probe_matches_;              // 构建侧匹配的行的行号

    OperatorResultTable last_result_;       // 上一次调用next的返回结果。本次调用修改一些参数就可以返回。
    LocalVector<size_t> output_attrs_;      // 需要输出哪些列

    LocalVector<std::pair<uint8_t*, size_t>> allocations_;  // 存储多个哈希表条目数组<数组指针，数组大小>


    // 专门用于joinSelParallel的循环队列
    size_t circular_queue_size_{1025};      // 循环队列大小
    uint32_t *queue_probe_;                 // 探测侧的循环队列，存储行号
    Hashmap::EntryHeader** queue_build_;    // 构建侧的循环队列，指向Entry

#ifdef DEBUG_LOG
    size_t      probe_rows_{0};
    size_t      output_rows_{0};
    std::string table_str;
#endif

public:

    Hashjoin(Shared& shared, size_t vec_size, Operator *left, size_t left_idx,
        Operator *right, size_t right_idx,
        const std::vector<std::tuple<size_t, DataType>>& output_attrs, std::vector<std::tuple<size_t, DataType>> left_attrs)
    : shared_(shared), vec_size_(vec_size), left_(left), left_idx_(left_idx),
    right_(right), right_idx_(right_idx){
        // 计算ht_entry_size_和build_value_offsets_
        // 为了满足对齐的需求，并且让整个entry最小，需要对左表的列顺序重新排列，将int32_t放到前面，uint64_t放到后面
        build_value_offsets_.resize(left_attrs.size());
        ht_entry_size_ = (sizeof(Hashmap::EntryHeader) + 3) & ~3;   // 将EntryHeader大小补齐到4倍数
        for(uint32_t i=0; i<left_attrs.size(); i++){
            if(std::get<1>(left_attrs[i])==DataType::INT32 && i!=left_idx){ // 此处跳过构建侧键值。它存储在EntryHeader里面而不是后面
                build_value_offsets_[i]=ht_entry_size_;
                ht_entry_size_ += 4;
            }
        }

        ht_entry_size_ = (ht_entry_size_ + 7) & ~7;   // 将ht_entry_size_补齐到8倍数
        for(uint32_t i=0; i<left_attrs.size(); i++){
            if(std::get<1>(left_attrs[i])!=DataType::INT32){
                build_value_offsets_[i]=ht_entry_size_;
                ht_entry_size_ += 8;
            }
        }

        // 分配缓冲区的内存
        probe_hks_     = (uint64_t *)local_allocator.allocate(vec_size_*sizeof(uint64_t));
        build_matches_ = (Hashmap::EntryHeader**)local_allocator.allocate(vec_size_*sizeof(Hashmap::EntryHeader*));
        probe_matches_ = (uint32_t*)local_allocator.allocate((vec_size_+1)*sizeof(uint32_t));

        // 分配结果表last_result_的内存，设置output_attrs_
        for(auto [col_idx, col_type]:output_attrs){
            // 如果构建侧的连接键需要输出，那么换成探测侧的连接键来输出。这样方便收集
            if(col_idx==left_idx){
                col_idx = right_idx + left_attrs.size();
            }
            output_attrs_.push_back(col_idx);
            if(col_type==DataType::INT32){
                void* col_buffer = local_allocator.allocate(vec_size*sizeof(int32_t));
                last_result_.columns_.emplace_back(std::make_pair(col_type, col_buffer));
            } else {
                void* col_buffer = local_allocator.allocate(vec_size*sizeof(uint64_t));
                last_result_.columns_.emplace_back(std::make_pair(col_type, col_buffer));
            }
        }

        // 分配循环队列的内存
        queue_probe_ = (uint32_t*)local_allocator.allocate(circular_queue_size_*sizeof(uint32_t));
        queue_build_ = (Hashmap::EntryHeader**)local_allocator.allocate(circular_queue_size_*sizeof(Hashmap::EntryHeader*));
    }

    ~Hashjoin() override{
    }

    size_t resultColumnNum() override{
        return last_result_.columns_.size();
    }

    OperatorResultTable next() override{
        ProfileGuard profile_guard(global_profiler, "HashJoin_" + std::to_string(shared_.get_operator_id()));

        if (!is_build_) {     // 构建哈希表
            size_t found = 0;
            while (true){
                profile_guard.pause();
                OperatorResultTable left_table = left_->next(); // 调用左算子
                profile_guard.resume();
                profile_guard.add_input_row_count( left_table.num_rows_);
                profile_guard.add_output_row_count( left_table.num_rows_);
                size_t n = left_table.num_rows_;
                if(n==0) break;
                found += n;

                // 申请一块n*ht_entry_size_大小的内存，存放本批次的哈希表条目
                uint8_t *ht_entrys = (uint8_t*)local_allocator.allocate(n * ht_entry_size_);
                allocations_.emplace_back(ht_entrys, n);

                // 从数据源OperatorResultTable取出键值，计算键的哈希值并与键本身一起存储到EntryHeader当中。
                OperatorResultTable::ColumnVariant  left_key = left_table.columns_[left_idx_];
                calculateColHash(left_key, n, ht_entrys+offsetof(Hashmap::EntryHeader, hash_and_key), ht_entry_size_);

                // 将构建侧的其他列存储到EntryHeader后面。
                for(int col_idx=0; col_idx<left_table.columns_.size(); col_idx++){
                    if(col_idx==left_idx_) continue;
                    OperatorResultTable::ColumnVariant left_value = left_table.columns_[col_idx];
                    gatherCol<false>(left_value,n,ht_entrys+build_value_offsets_[col_idx],ht_entry_size_);
                }
            }


            shared_.found_.fetch_add(found);   // 加到所有线程的总found上
            profile_guard.pause();
            current_barrier->wait([&]() {   // 等待所有线程完成计算，确定哈希表大小
                auto total_found = shared_.found_.load();
#ifdef DEBUG_LOG
                printf("join %zu: build_rows=%lu\n",shared_.get_operator_id()-1,total_found);
#endif
                if (total_found) shared_.hashmap_.setSize(total_found);
            });
            profile_guard.resume();
            auto total_found = shared_.found_.load();
            if (total_found == 0) {
                is_build_ = true;
                last_result_.num_rows_ = 0;
                return last_result_;
            }

            // 将allocations中的所有哈希表条目插入哈希表
            for (auto [ht_entrys, n] : allocations_) {
                shared_.hashmap_.insertAll_tagged(
                    reinterpret_cast<Hashmap::EntryHeader*>(ht_entrys), n, ht_entry_size_);
            }
            is_build_ = true;
            profile_guard.pause();
            current_barrier->wait(); // 等待所有线程插入哈希表
            profile_guard.resume();
        }

        // 探测阶段
        while (true) {
            if (cont_.next_probe_ >= cont_.num_probe_) {
                profile_guard.pause();
                right_result_ = right_->next();     // 调用右侧算子，结果保存到right_result_
                profile_guard.resume();
                profile_guard.add_input_row_count(right_result_.num_rows_);
                cont_.next_probe_ = 0;
                cont_.num_probe_ = right_result_.num_rows_;
#ifdef DEBUG_LOG
                probe_rows_ += cont_.num_probe_;
#endif
                if (cont_.num_probe_ == 0) {
                    last_result_.num_rows_ = 0;
#ifdef DEBUG_LOG
                    printf("join %zu: output_rows=%ld, probe_rows=%ld\n",shared_.get_operator_id()-1,output_rows_,probe_rows_);
//                    std::cout<<table_str<<std::endl;
//                    std::ofstream log("log_false.txt", std::ios::app);
//                    log << "join "<< shared_.get_operator_id()-1 <<" output rows: " << output_rows_ << ", details:\n";
//                    log << table_str <<std::endl;
//                    log.close();
#endif
                    return last_result_;
                }
                // 计算right_result_中键的哈希值，存储到probe_hks_数组中
                calculateColHash(right_result_.columns_[right_idx_], right_result_.num_rows_,
                    (uint8_t *)probe_hks_, sizeof(uint64_t));
            }
            // 调用探测函数，检测哈希值和键值都相等的(Entry*, pos)对，分别存储在build_matches_和probe_matches_中
            uint32_t n;
            if (typeid(*right_) == typeid(Scan))
                n = joinAll();
            else
                n = joinAllParallel();
            if (n == 0) continue;
            // 物化最终结果。将匹配的(Entry*, pos)中，左侧的值收集起来，右侧对应的行的值也收集起来
            last_result_.num_rows_ = n;
            size_t left_column_num = left_->resultColumnNum();
            for(size_t out_idx=0;out_idx<output_attrs_.size();out_idx++) {
                auto column = std::get<OperatorResultTable::InstantiatedColumn>(last_result_.columns_[out_idx]);
                size_t in_idx = output_attrs_[out_idx];
                if (in_idx < left_column_num) { // 如果是构建表
                    gatherEntry(column, n, build_value_offsets_[in_idx]);
                } else if(in_idx - left_column_num != right_idx_ ){  // 如果是探测表的非键值侧
                    gatherCol<true>(right_result_.columns_[in_idx - left_column_num], n,
                        (uint8_t*)column.second, column.first == DataType::INT32 ? 4 : 8, probe_matches_);
                } else {    // 如果是探测表的键值侧
                    OperatorResultTable::ColumnVariant key_col = right_result_.columns_[in_idx - left_column_num];
                    std::visit([&](auto&& key_col) {
                        using T = std::decay_t<decltype(key_col)>;
                        if constexpr (std::is_same_v<T, OperatorResultTable::InstantiatedColumn>) {
                            // 如果键值列已经实例化
                            gatherCol<true>(key_col, n,
                                (uint8_t*)column.second, column.first == DataType::INT32 ? 4 : 8, probe_matches_);
                        } else {
                            // 如果键值列未实例化，则从probe_hks_中提取
                            gatherCol<true>(std::make_pair(DataType::INT64, (void*)probe_hks_), n,
                                (uint8_t*)column.second, column.first == DataType::INT32 ? 4 : 8, probe_matches_);
                        }
                    }, key_col);
                }
            }

            profile_guard.add_output_row_count(n);
#ifdef DEBUG_LOG
            output_rows_ += n;
//            table_str.append(last_result_.toString(false));
#endif
            return last_result_;
        }
    }

    // 计算一列的哈希值，与该列本身一起组成uint64，存储到指定位置
    void calculateColHash(OperatorResultTable::ColumnVariant input_column, size_t n, uint8_t* target, size_t step){
        std::visit([&](auto&& arg) {
            using T = std::decay_t<decltype(arg)>;
            if constexpr (std::is_same_v<T, OperatorResultTable::InstantiatedColumn>) {
                // 已实例化的列为 std::pair<DataType, void*>，是一块连续的数组
                assert(arg.first==DataType::INT32);
                const int32_t* base = (int32_t*)arg.second;
                for (size_t i = 0; i < n; ++i) {
                    uint64_t hash = hash_32(base[i]);
                    uint64_t hk = (hash << 32) | static_cast<uint32_t>(base[i]);
                    *(uint64_t *)target=hk;
                    target += step;
                }
            } else if constexpr (std::is_same_v<T, OperatorResultTable::ContinuousColumn>) {
                // 连续未实例化的列为 std::tuple<Column*, uint32_t, uint32_t>，它存放在多个Page中。
                const Column* col = std::get<0>(arg);
                assert(col->type==DataType::INT32);

                for(size_t i=std::get<1>(arg); i<col->pages.size(); i++){
                    const Page* current_page = col->pages[i];                       // 要读取的页面
                    const uint8_t* bitmap = getBitmap(current_page);                // 要读取页面的位图
                    size_t start_row = i==std::get<1>(arg) ? std::get<2>(arg) : 0;  // 本页的起始行
                    size_t end_row = std::min((size_t)getRowCount(current_page), n + start_row);  // 本页的终止行
                    const int32_t* base = getPageData<int32_t>(current_page) + getNonNullCount(bitmap, start_row);

                    for (size_t j=start_row; j<end_row; j++) {
                        int32_t key=NULL_INT32;
                        if (isNotNull(bitmap, j)) {
                            key=*base;
                            base++;
                        }

                        uint64_t hash = hash_32(key);
<<<<<<< HEAD
                        uint64_t hk = (hash << 32) | static_cast<uint32_t>(key);
=======
                        uint64_t hk = (hash << 32) | static_cast<uint32_t>(key);    // 千万注意，不能写成(hash << 32) | key，会发生符号扩展
>>>>>>> 520b5ac4
                        *(uint64_t *)target=hk;
                        target += step;
                    }
                    n -= end_row-start_row;
                    if(n<=0) break;
                }

            }
        }, input_column);
    }


    // 收集build_matches_中的值，并存储到指定的InstantiatedColumn中
    void gatherEntry(OperatorResultTable::InstantiatedColumn output_column, uint32_t n, size_t offset){
        if(output_column.first==DataType::INT32){
            int32_t* base = (int32_t*)output_column.second;
            for(uint32_t i=0; i<n; i++){
                base[i] = *(int32_t*)((uint8_t*)build_matches_[i] + offset);
            }
        } else if(output_column.first==DataType::VARCHAR){
            uint64_t * base = (uint64_t*)output_column.second;
            for(uint32_t i=0; i<n; i++){
                base[i] = *(uint64_t*)((uint8_t*)build_matches_[i] + offset);
            }
        }
    }


    // 匹配哈希值相等的Entry和右侧行，存入buildMatches和probeMatches
    uint32_t joinAll(){
        size_t found = 0;
        // 处理上次未完成的哈希链表
        if(cont_.last_chain_!= nullptr){
            for (Hashmap::EntryHeader* entry = cont_.last_chain_; entry != nullptr; entry = entry->next) {
                if (entry->hash_and_key == cont_.probe_hk_) {
                    build_matches_[found] = entry;              // 记录左表（哈希表）匹配的EntryHeader
                    probe_matches_[found] = cont_.next_probe_;  // 记录右表匹配的行号
                    found ++;
                    if (__glibc_unlikely(found == vec_size_)) {   // 本批次已满，保存状态交给下一轮处理
                        cont_.last_chain_ = entry->next;
                        if(cont_.last_chain_==nullptr){
                            cont_.next_probe_++;    // 如果本次的哈希链其实已经处理完毕
                        }

                        return vec_size_;
                    }
                }
            }
            cont_.next_probe_++;
        }


        for (size_t i = cont_.next_probe_, end = cont_.num_probe_; i < end; i++) {
            uint64_t hk = probe_hks_[i];
            for (auto entry = shared_.hashmap_.find_chain_tagged(hk>>32); entry != nullptr; entry = entry->next) {
                if (entry->hash_and_key == hk) {
                    build_matches_[found] = entry;              // 记录左表（哈希表）匹配的EntryHeader
                    probe_matches_[found] = i;  // 记录右表匹配的行号
                    found ++;
                    if (found == vec_size_) {
                        // 缓冲已满，保存状态等待下次调用
                        if(entry->next != nullptr){ //如果本次的哈希链没有处理完毕
                            cont_.last_chain_ = entry->next;
                            cont_.probe_hk_ = hk;
                            cont_.next_probe_ = i;
                            return vec_size_;
                        } else if (i + 1 < end){    //本次哈希链已处理完，但是后面还有待probe的hash
                            cont_.last_chain_ = nullptr;
                            cont_.next_probe_ = i+1;
                            return vec_size_;
                        }
                    }
                }
            }
        }
        cont_.last_chain_ = nullptr;
        cont_.next_probe_ = cont_.num_probe_;
        return found;   // 该探测批次处理完了，但是没凑够vec_size_个
    }

    /// computes join result into buildMatches and probeMatches
    /// Implementation: optimized for long CPU pipelines
    uint32_t joinAllParallel(){
        size_t found = 0;
        auto followup = cont_.queue_begin_;   // 队列读指针
        auto followupWrite = cont_.queue_end_;   // 队列写指针

        if (followup == followupWrite) { // 当循环队列为空的时候
            for (size_t i = 0, end = cont_.num_probe_; i < end; ++i) {    // 遍历该批次所有探测元组
                auto hk = probe_hks_[i];
                auto entry = shared_.hashmap_.find_chain_tagged(hk>>32);
                if (entry != nullptr) {        // 匹配项添加到buildMatches和probeMatches
                    if (entry->hash_and_key == hk) {
                        build_matches_[found] = entry;
                        probe_matches_[found] = i;
                        found++;
                    }
                    if (entry->next != nullptr) {  // 添加id-entry对到循环队列
                        queue_probe_[followupWrite] = i;
                        queue_build_[followupWrite] = entry->next;
                        followupWrite = followupWrite == circular_queue_size_ - 1 ? 0 : followupWrite + 1;
                        // 这里保证不会绕好几圈，以至覆盖了先前写入的值
                    }
                }
            }
        }

        while (followup != followupWrite) {          // 消耗直至队列为空
            auto remainingSpace = vec_size_ - found;  // 该批次的剩余容量
            auto nrFollowups = followup <= followupWrite
                                    ? followupWrite - followup
                                    : circular_queue_size_ - (followup - followupWrite);  // 队列的大小
            // std::cout << "nrFollowups: " << nrFollowups << "\n";
            auto fittingElements = std::min((size_t)nrFollowups, remainingSpace);   // fittingElements是所能处理的最大数目
            for (size_t j = 0; j < fittingElements; ++j) {
                size_t i = queue_probe_[followup];
                auto entry = queue_build_[followup];
                followup = followup == circular_queue_size_ - 1 ? 0 : (followup + 1);
                auto hk = probe_hks_[i];      // 取出队列最前端
                if (entry->hash_and_key == hk) {
                    build_matches_[found] = entry;
                    probe_matches_[found] = i;
                    found++;
                }
                if (entry->next != nullptr) {  // 向队列尾部添加元素
                    queue_probe_[followupWrite] = i;
                    queue_build_[followupWrite] = entry->next;
                    followupWrite = followupWrite == circular_queue_size_ - 1 ? 0 : (followupWrite + 1);
                }
            }
            if (fittingElements < nrFollowups) {   // 当remainingSpace < nrFollowups时，会在此提前结束该批次。尽管批次可能未满。
                // continuation
                cont_.queue_end_ = followupWrite;
                cont_.queue_begin_ = followup;
                return found;
            }
        }
        cont_.next_probe_ = cont_.num_probe_;
        cont_.queue_end_ = 0;
        cont_.queue_begin_ = 0;
        return found;
    }

    // join implementation after Peter's suggestions
    uint32_t joinBoncz();
    /// computes join result into buildMatches and probeMatches
    /// Implementation: Using AVX 512 SIMD
    uint32_t joinAllSIMD();
    /// computes join result into buildMatches and probeMatches, respecting
    /// selection vector probeSel for probe side
    uint32_t joinSel();
    /// computes join result into buildMatches and probeMatches, respecting
    /// selection vector probeSel for probe side
    /// Implementation: optimized for long CPU pipelines
    uint32_t joinSelParallel();
    /// computes join result into buildMatches and probeMatches, respecting
    /// selection vector probeSel for probe side
    /// Implementation: For SkylakeX using AVX512
    uint32_t joinSelSIMD();
};


// 用于收集各线程的结果，合并形成页，是整个计划树的根节点
class ResultWriter {
public:
    struct Shared : public SharedState {
        ColumnarTable output_;       // 最终要输出的表
        std::mutex m_;               // 对该表的锁
        Shared(const std::vector<std::tuple<size_t, DataType>>& output_attrs){
            // 根据output_attrs构建output_
            for(auto [_, col_type]: output_attrs){
                output_.columns.emplace_back(col_type);
            }
        }
    };

    Shared& shared_;

    Operator *child_;   // 子算子。一般来说是个JOIN

    LocalVector<LocalVector<Page*>> page_buffers_;   // 暂时存储的每一列的page
    LocalVector<TempPage *> unfilled_page_;   // 未满的 Page

    ResultWriter(Shared &shared, Operator *child)
        : shared_{shared}, page_buffers_(shared.output_.columns.size()),
          child_(child),
          unfilled_page_() {
            for (size_t i = 0; i < shared.output_.columns.size(); ++i) {
                if (shared.output_.columns[i].type == DataType::INT32) {
                    unfilled_page_.push_back(new (local_allocator.allocate(sizeof (TempIntPage))) TempIntPage);
                } else if (shared.output_.columns[i].type == DataType::VARCHAR) {
                    unfilled_page_.push_back(new (local_allocator.allocate(sizeof (TempStringPage))) TempStringPage);
                } else {
                    throw std::runtime_error("Unsupported data type");
                }
            }
          }

    void next(){
        size_t found = 0;
        while(true){
            OperatorResultTable child_result = child_->next();
            size_t row_num = child_result.num_rows_;
            ProfileGuard profile(global_profiler, "resultwriter");
            global_profiler->add_input_row_count("resultwriter", row_num);
            global_profiler->add_output_row_count("resultwriter", row_num);
            if(row_num==0) break;

            // 将每一列写入page_buffers_
            for(size_t i=0; i<child_result.columns_.size(); i++){
                auto from_column = std::get<OperatorResultTable::InstantiatedColumn>(child_result.columns_[i]);
                auto rows = child_result.num_rows_;
                LocalVector<Page*>& pages = page_buffers_[i];

                if(from_column.first==DataType::INT32){
                    TempIntPage *temp = (TempIntPage *)unfilled_page_[i];
                    int32_t *form_data = (int32_t*)from_column.second;

                    for (size_t j = 0; j < rows; ++j) {
                        if (temp->is_full()) {
                            pages.emplace_back(temp->dump_page());
                        }
                        temp->add_row(form_data[j]);
                    }
                    continue;
                } else if (from_column.first==DataType::VARCHAR){
                    TempStringPage *temp = (TempStringPage *)unfilled_page_[i];
                    varchar_ptr *from_data = (varchar_ptr *)from_column.second;

                    for (int j = 0; j < rows; ++j) {
                        auto value = from_data[j];
                        if(value.isLongString()){
                            // 先将temp page清空输出
                            if(!temp->is_empty()){
                                pages.emplace_back(temp->dump_page());
                            }
                            uint16_t page_num = value.longStringPageNum();  // 该Long String有多少页
                            Page* const* page_start = value.longStringPage();
                            for(size_t k=0; k<page_num; k++){
                                Page* copy_page = new Page;
                                memcpy(copy_page->data,page_start[k]->data,PAGE_SIZE);
                                pages.emplace_back(copy_page);
                            }
                        } else {
                            if (!temp->can_store_string(value)) {
                                pages.emplace_back(temp->dump_page());
                            }
                            temp->add_row(value);
                        }
                    }
                    continue;
                } else {
                    throw std::runtime_error("Unsupported data type");
                }
            }
            found += row_num;
        }

        for (int i = 0; i < shared_.output_.columns.size(); ++i) {
            auto temp = unfilled_page_[i];
            if (!temp->is_empty()) {
                page_buffers_[i].emplace_back(temp->dump_page());
            }
        }

        // 申请shared_.output_的锁...
        {
            std::lock_guard lock(shared_.m_);
            shared_.output_.num_rows += found;
            for(size_t i=0; i<shared_.output_.columns.size(); i++){
                auto& column = shared_.output_.columns[i];
                column.pages.insert(column.pages.end(),
                    page_buffers_[i].begin(), page_buffers_[i].end());
            }
        }

        for (auto& pages : page_buffers_) {
            pages.clear();
        }
    }

};


}<|MERGE_RESOLUTION|>--- conflicted
+++ resolved
@@ -418,11 +418,7 @@
                         }
 
                         uint64_t hash = hash_32(key);
-<<<<<<< HEAD
-                        uint64_t hk = (hash << 32) | static_cast<uint32_t>(key);
-=======
                         uint64_t hk = (hash << 32) | static_cast<uint32_t>(key);    // 千万注意，不能写成(hash << 32) | key，会发生符号扩展
->>>>>>> 520b5ac4
                         *(uint64_t *)target=hk;
                         target += step;
                     }
